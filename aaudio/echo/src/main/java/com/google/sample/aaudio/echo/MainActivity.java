/*
 * Copyright 2015 The Android Open Source Project
 *
 * Licensed under the Apache License, Version 2.0 (the "License");
 * you may not use this file except in compliance with the License.
 * You may obtain a copy of the License at
 *
 *      http://www.apache.org/licenses/LICENSE-2.0
 *
 * Unless required by applicable law or agreed to in writing, software
 * distributed under the License is distributed on an "AS IS" BASIS,
 * WITHOUT WARRANTIES OR CONDITIONS OF ANY KIND, either express or implied.
 * See the License for the specific language governing permissions and
 * limitations under the License.
 */

package com.google.sample.aaudio.echo;

import android.Manifest;
import android.app.Activity;
import android.content.pm.PackageManager;
import android.media.AudioManager;
import android.os.Bundle;
import android.support.annotation.NonNull;
import android.support.v4.app.ActivityCompat;
import android.util.Log;
import android.view.View;
import android.widget.Button;
import android.widget.Spinner;
import android.widget.TextView;
import android.widget.Toast;

<<<<<<< HEAD
import com.google.sample.aaudio.common.AudioDeviceAdapter;
import com.google.sample.aaudio.common.AudioDeviceListener;
import com.google.sample.aaudio.common.AudioDeviceNotifier;
import com.google.sample.aaudio.common.DeviceListEntry;

import java.util.List;

/**
 * TODO: Working on using errorCallback to handle disconnects - think it might be called twice. Also update b/63061699.
 *
 *
 *
 * TODO: Remove xml for settings menu
 * TODO: Update member variable names
 * TODO: Update variable names to be consistent
=======
import java.util.List;

/**
 * TODO: Remove xml for settings menu
 * TODO: Update member variable names
>>>>>>> 1ec5eb06
 */

public class MainActivity extends Activity
        implements ActivityCompat.OnRequestPermissionsResultCallback {

    private static final String TAG = MainActivity.class.getName();
    private static final int AUDIO_ECHO_REQUEST = 0;

    private TextView status_view;
    private Button toggleEchoButton;
<<<<<<< HEAD
=======
    private AudioDeviceNotifier recordingDeviceNotifier;
    private AudioDeviceNotifier playbackDeviceNotifier;
>>>>>>> 1ec5eb06
    private EchoManager echoManager;
    private Spinner recordingDeviceSpinner;
    private Spinner playbackDeviceSpinner;

    @Override
    protected void onCreate(Bundle savedInstanceState) {
        super.onCreate(savedInstanceState);
        setContentView(R.layout.activity_main);

        echoManager = EchoManager.getInstance(this);

        status_view = (TextView) findViewById(R.id.statusView);
        toggleEchoButton = (Button) findViewById(R.id.button_start_capture);
        toggleEchoButton.setOnClickListener(new View.OnClickListener() {
            @Override
            public void onClick(View view) {
                toggleEcho();
            }
        });
        toggleEchoButton.setText(getString(R.string.StartEcho));

        recordingDeviceSpinner = findViewById(R.id.recordingDevicesSpinner);
        playbackDeviceSpinner = findViewById(R.id.playbackDevicesSpinner);

<<<<<<< HEAD
        AudioDeviceNotifier recordingDeviceNotifier = new AudioDeviceNotifier(this,
                AudioManager.GET_DEVICES_INPUTS);
        AudioDeviceNotifier playbackDeviceNotifier = new AudioDeviceNotifier(this,
=======
        recordingDeviceNotifier = new AudioDeviceNotifier(this,
                AudioManager.GET_DEVICES_INPUTS);
        playbackDeviceNotifier = new AudioDeviceNotifier(this,
>>>>>>> 1ec5eb06
                AudioManager.GET_DEVICES_OUTPUTS);

        recordingDeviceNotifier.registerListener(new AudioDeviceListener() {
            @Override
            public void onDevicesUpdated(List<DeviceListEntry> deviceEntries) {
                AudioDeviceAdapter deviceAdapter =
                        new AudioDeviceAdapter(MainActivity.super.getBaseContext(),
<<<<<<< HEAD
                                deviceEntries);
=======
                                R.layout.audio_devices, deviceEntries);
>>>>>>> 1ec5eb06
                recordingDeviceSpinner.setSelection(0); // Select first item in list
                recordingDeviceSpinner.setAdapter(deviceAdapter);
            }
        });

        playbackDeviceNotifier.registerListener(new AudioDeviceListener() {
            @Override
            public void onDevicesUpdated(List<DeviceListEntry> deviceEntries) {
                AudioDeviceAdapter deviceAdapter =
                        new AudioDeviceAdapter(MainActivity.super.getBaseContext(),
<<<<<<< HEAD
                                deviceEntries);
=======
                                R.layout.audio_devices, deviceEntries);
>>>>>>> 1ec5eb06
                playbackDeviceSpinner.setSelection(0); // Select first item in list
                playbackDeviceSpinner.setAdapter(deviceAdapter);
            }
        });

        // initialize native audio system
        updateNativeAudioUI();
    }

    @Override
    protected void onDestroy() {
        echoManager.destroy();
        super.onDestroy();
    }

    public void toggleEcho() {

        if (echoManager.isPlaying()) {
            Log.d(TAG, "Playing, attempting to stop");
            // currently echoing, asking to stop
            echoManager.stop();
            updateNativeAudioUI();
            toggleEchoButton.setText(R.string.StartEcho);

        } else {
            Log.d(TAG, "Attempting to start");

            if (checkPermissions()) return;

            if (echoManager.start(getRecordingDeviceId(), getPlaybackDeviceId())){
                status_view.setText("Engine Echoing ....");
                toggleEchoButton.setText(R.string.StopEcho);
            } else {
                status_view.setText("Failed to start");
            }
        }
    }

    // TODO: Add start after permissions granted

    private int getRecordingDeviceId(){
        return ((DeviceListEntry)recordingDeviceSpinner.getSelectedItem()).getId();
    }

    private int getPlaybackDeviceId(){
        return ((DeviceListEntry)playbackDeviceSpinner.getSelectedItem()).getId();
    }

    private boolean checkPermissions() {
        if (ActivityCompat.checkSelfPermission(this, Manifest.permission.RECORD_AUDIO) !=
                PackageManager.PERMISSION_GRANTED) {
            ActivityCompat.requestPermissions(
                    this,
                    new String[]{Manifest.permission.RECORD_AUDIO},
                    AUDIO_ECHO_REQUEST);
            return true;
        }
        return false;
    }

    private void updateNativeAudioUI() {

        if (!echoManager.isRecordingSupported()){
            toggleEchoButton.setEnabled(false);
            status_view.setText("Error: Audio recording is not supported");
        }

        status_view.setText("Warning:\n" +
                "    This sample must be run with headphone connected\n" +
                "     -- otherwise the sound could be pretty DISTURBING.\n");

    }

    @Override
    public void onRequestPermissionsResult(int requestCode, @NonNull String[] permissions,
                                           @NonNull int[] grantResults) {
        /*
         * if any permission failed, the sample could not play
         */
        if (AUDIO_ECHO_REQUEST != requestCode) {
            super.onRequestPermissionsResult(requestCode, permissions, grantResults);
            return;
        }

        if (grantResults.length != 1 ||
                grantResults[0] != PackageManager.PERMISSION_GRANTED) {
            /*
             * When user denied the permission, throw a Toast to prompt that RECORD_AUDIO
             * is necessary; on UI, we display the current status as permission was denied so
             * user know what is going on.
             * This application go back to the original state: it behaves as if the button
             * was not clicked. The assumption is that user will re-click the "start" button
             * (to retry), or shutdown the app in normal way.
             */
            status_view.setText("Error: Permission for RECORD_AUDIO was denied");
            Toast.makeText(getApplicationContext(),
                    getString(R.string.NeedRecordAudioPermission),
                    Toast.LENGTH_SHORT)
                    .show();
            return;
        }

        /*
         * When permissions are granted, we prompt the user the status. User would
         * re-try the "start" button to perform the normal operation. This saves us the extra
         * logic in code for async processing of the button listener.
         */
        status_view.setText("RECORD_AUDIO permission granted, touch " +
                getString(R.string.StartEcho) + " to begin");

    }
}<|MERGE_RESOLUTION|>--- conflicted
+++ resolved
@@ -30,7 +30,6 @@
 import android.widget.TextView;
 import android.widget.Toast;
 
-<<<<<<< HEAD
 import com.google.sample.aaudio.common.AudioDeviceAdapter;
 import com.google.sample.aaudio.common.AudioDeviceListener;
 import com.google.sample.aaudio.common.AudioDeviceNotifier;
@@ -46,13 +45,6 @@
  * TODO: Remove xml for settings menu
  * TODO: Update member variable names
  * TODO: Update variable names to be consistent
-=======
-import java.util.List;
-
-/**
- * TODO: Remove xml for settings menu
- * TODO: Update member variable names
->>>>>>> 1ec5eb06
  */
 
 public class MainActivity extends Activity
@@ -63,11 +55,6 @@
 
     private TextView status_view;
     private Button toggleEchoButton;
-<<<<<<< HEAD
-=======
-    private AudioDeviceNotifier recordingDeviceNotifier;
-    private AudioDeviceNotifier playbackDeviceNotifier;
->>>>>>> 1ec5eb06
     private EchoManager echoManager;
     private Spinner recordingDeviceSpinner;
     private Spinner playbackDeviceSpinner;
@@ -92,15 +79,9 @@
         recordingDeviceSpinner = findViewById(R.id.recordingDevicesSpinner);
         playbackDeviceSpinner = findViewById(R.id.playbackDevicesSpinner);
 
-<<<<<<< HEAD
         AudioDeviceNotifier recordingDeviceNotifier = new AudioDeviceNotifier(this,
                 AudioManager.GET_DEVICES_INPUTS);
         AudioDeviceNotifier playbackDeviceNotifier = new AudioDeviceNotifier(this,
-=======
-        recordingDeviceNotifier = new AudioDeviceNotifier(this,
-                AudioManager.GET_DEVICES_INPUTS);
-        playbackDeviceNotifier = new AudioDeviceNotifier(this,
->>>>>>> 1ec5eb06
                 AudioManager.GET_DEVICES_OUTPUTS);
 
         recordingDeviceNotifier.registerListener(new AudioDeviceListener() {
@@ -108,11 +89,7 @@
             public void onDevicesUpdated(List<DeviceListEntry> deviceEntries) {
                 AudioDeviceAdapter deviceAdapter =
                         new AudioDeviceAdapter(MainActivity.super.getBaseContext(),
-<<<<<<< HEAD
                                 deviceEntries);
-=======
-                                R.layout.audio_devices, deviceEntries);
->>>>>>> 1ec5eb06
                 recordingDeviceSpinner.setSelection(0); // Select first item in list
                 recordingDeviceSpinner.setAdapter(deviceAdapter);
             }
@@ -123,11 +100,7 @@
             public void onDevicesUpdated(List<DeviceListEntry> deviceEntries) {
                 AudioDeviceAdapter deviceAdapter =
                         new AudioDeviceAdapter(MainActivity.super.getBaseContext(),
-<<<<<<< HEAD
                                 deviceEntries);
-=======
-                                R.layout.audio_devices, deviceEntries);
->>>>>>> 1ec5eb06
                 playbackDeviceSpinner.setSelection(0); // Select first item in list
                 playbackDeviceSpinner.setAdapter(deviceAdapter);
             }
@@ -238,5 +211,4 @@
         status_view.setText("RECORD_AUDIO permission granted, touch " +
                 getString(R.string.StartEcho) + " to begin");
 
-    }
 }